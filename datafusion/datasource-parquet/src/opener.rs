--- conflicted
+++ resolved
@@ -99,15 +99,11 @@
     /// Optional parquet FileDecryptionProperties
     pub file_decryption_properties: Option<Arc<FileDecryptionProperties>>,
     /// Rewrite expressions in the context of the file schema
-<<<<<<< HEAD
-    pub expr_adapter: Arc<dyn PhysicalExprAdapterFactory>,
+    pub(crate) expr_adapter_factory: Option<Arc<dyn PhysicalExprAdapterFactory>>,
     /// Optional factory to create file decryption properties dynamically
     #[cfg(feature = "parquet_encryption")]
     pub encryption_factory:
         Option<(Arc<dyn EncryptionFactory>, EncryptionFactoryOptions)>,
-=======
-    pub(crate) expr_adapter_factory: Option<Arc<dyn PhysicalExprAdapterFactory>>,
->>>>>>> d4d5bfd8
 }
 
 impl FileOpener for ParquetOpener {
@@ -715,13 +711,9 @@
                 enable_row_group_stats_pruning: true,
                 coerce_int96: None,
                 file_decryption_properties: None,
-<<<<<<< HEAD
-                expr_adapter: Arc::new(DefaultPhysicalExprAdapterFactory),
+                expr_adapter_factory: Some(Arc::new(DefaultPhysicalExprAdapterFactory)),
                 #[cfg(feature = "parquet_encryption")]
                 encryption_factory: None,
-=======
-                expr_adapter_factory: Some(Arc::new(DefaultPhysicalExprAdapterFactory)),
->>>>>>> d4d5bfd8
             }
         };
 
@@ -807,13 +799,9 @@
                 enable_row_group_stats_pruning: true,
                 coerce_int96: None,
                 file_decryption_properties: None,
-<<<<<<< HEAD
-                expr_adapter: Arc::new(DefaultPhysicalExprAdapterFactory),
+                expr_adapter_factory: Some(Arc::new(DefaultPhysicalExprAdapterFactory)),
                 #[cfg(feature = "parquet_encryption")]
                 encryption_factory: None,
-=======
-                expr_adapter_factory: Some(Arc::new(DefaultPhysicalExprAdapterFactory)),
->>>>>>> d4d5bfd8
             }
         };
 
@@ -915,13 +903,9 @@
                 enable_row_group_stats_pruning: true,
                 coerce_int96: None,
                 file_decryption_properties: None,
-<<<<<<< HEAD
-                expr_adapter: Arc::new(DefaultPhysicalExprAdapterFactory),
+                expr_adapter_factory: Some(Arc::new(DefaultPhysicalExprAdapterFactory)),
                 #[cfg(feature = "parquet_encryption")]
                 encryption_factory: None,
-=======
-                expr_adapter_factory: Some(Arc::new(DefaultPhysicalExprAdapterFactory)),
->>>>>>> d4d5bfd8
             }
         };
         let make_meta = || FileMeta {
@@ -1033,13 +1017,9 @@
                 enable_row_group_stats_pruning: false, // note that this is false!
                 coerce_int96: None,
                 file_decryption_properties: None,
-<<<<<<< HEAD
-                expr_adapter: Arc::new(DefaultPhysicalExprAdapterFactory),
+                expr_adapter_factory: Some(Arc::new(DefaultPhysicalExprAdapterFactory)),
                 #[cfg(feature = "parquet_encryption")]
                 encryption_factory: None,
-=======
-                expr_adapter_factory: Some(Arc::new(DefaultPhysicalExprAdapterFactory)),
->>>>>>> d4d5bfd8
             }
         };
 
@@ -1152,13 +1132,9 @@
                 enable_row_group_stats_pruning: true,
                 coerce_int96: None,
                 file_decryption_properties: None,
-<<<<<<< HEAD
-                expr_adapter: Arc::new(DefaultPhysicalExprAdapterFactory),
+                expr_adapter_factory: Some(Arc::new(DefaultPhysicalExprAdapterFactory)),
                 #[cfg(feature = "parquet_encryption")]
                 encryption_factory: None,
-=======
-                expr_adapter_factory: Some(Arc::new(DefaultPhysicalExprAdapterFactory)),
->>>>>>> d4d5bfd8
             }
         };
 
@@ -1339,6 +1315,8 @@
             coerce_int96: None,
             file_decryption_properties: None,
             expr_adapter_factory: None,
+            #[cfg(feature = "parquet_encryption")]
+            encryption_factory: None,
         };
 
         let predicate = logical2physical(&col("a").eq(lit(1u64)), &table_schema);

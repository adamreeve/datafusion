# Licensed to the Apache Software Foundation (ASF) under one
# or more contributor license agreements.  See the NOTICE file
# distributed with this work for additional information
# regarding copyright ownership.  The ASF licenses this file
# to you under the Apache License, Version 2.0 (the
# "License"); you may not use this file except in compliance
# with the License.  You may obtain a copy of the License at
#
#   http://www.apache.org/licenses/LICENSE-2.0
#
# Unless required by applicable law or agreed to in writing,
# software distributed under the License is distributed on an
# "AS IS" BASIS, WITHOUT WARRANTIES OR CONDITIONS OF ANY
# KIND, either express or implied.  See the License for the
# specific language governing permissions and limitations
# under the License.

[package]
name = "datafusion"
description = "DataFusion is an in-memory query engine that uses Apache Arrow as the memory model"
keywords = ["arrow", "query", "sql"]
include = ["benches/*.rs", "src/**/*.rs", "Cargo.toml", "LICENSE.txt", "NOTICE.txt"]
readme = "../../README.md"
version = { workspace = true }
edition = { workspace = true }
homepage = { workspace = true }
repository = { workspace = true }
license = { workspace = true }
authors = { workspace = true }
rust-version = { workspace = true }

[package.metadata.docs.rs]
all-features = true

[lints]
workspace = true

[features]
nested_expressions = ["datafusion-functions-nested"]
# This feature is deprecated. Use the `nested_expressions` feature instead.
array_expressions = ["nested_expressions"]
# Used to enable the avro format
avro = ["datafusion-common/avro", "datafusion-datasource-avro"]
backtrace = ["datafusion-common/backtrace"]
compression = [
    "xz2",
    "bzip2",
    "flate2",
    "zstd",
    "datafusion-datasource/compression",
]
crypto_expressions = ["datafusion-functions/crypto_expressions"]
datetime_expressions = ["datafusion-functions/datetime_expressions"]
default = [
    "nested_expressions",
    "crypto_expressions",
    "datetime_expressions",
    "encoding_expressions",
    "regex_expressions",
    "string_expressions",
    "unicode_expressions",
    "compression",
    "parquet",
    "recursive_protection",
]
encoding_expressions = ["datafusion-functions/encoding_expressions"]
# Used for testing ONLY: causes all values to hash to the same value (test for collisions)
force_hash_collisions = ["datafusion-physical-plan/force_hash_collisions", "datafusion-common/force_hash_collisions"]
math_expressions = ["datafusion-functions/math_expressions"]
parquet = ["datafusion-common/parquet", "dep:parquet", "datafusion-datasource-parquet"]
pyarrow = ["datafusion-common/pyarrow", "parquet"]
regex_expressions = [
    "datafusion-functions/regex_expressions",
]
recursive_protection = [
    "datafusion-common/recursive_protection",
    "datafusion-expr/recursive_protection",
    "datafusion-optimizer/recursive_protection",
    "datafusion-physical-optimizer/recursive_protection",
    "datafusion-sql/recursive_protection",
]
serde = [
    "dep:serde",
    # Enable `#[cfg_attr(feature = "serde", derive(serde::Serialize, serde::Deserialize))]`
    # statements in `arrow-schema` crate
    "arrow-schema/serde",
]
string_expressions = ["datafusion-functions/string_expressions"]
unicode_expressions = [
    "datafusion-sql/unicode_expressions",
    "datafusion-functions/unicode_expressions",
]
extended_tests = []

[dependencies]
arrow = { workspace = true }
arrow-ipc = { workspace = true }
arrow-schema = { workspace = true }
async-trait = { workspace = true }
bytes = { workspace = true }
bzip2 = { version = "0.5.1", optional = true }
chrono = { workspace = true }
datafusion-catalog = { workspace = true }
datafusion-catalog-listing = { workspace = true }
datafusion-common = { workspace = true, features = ["object_store"] }
datafusion-common-runtime = { workspace = true }
datafusion-datasource = { workspace = true }
datafusion-datasource-avro = { workspace = true, optional = true }
datafusion-datasource-csv = { workspace = true }
datafusion-datasource-json = { workspace = true }
datafusion-datasource-parquet = { workspace = true, optional = true }
datafusion-execution = { workspace = true }
datafusion-expr = { workspace = true }
datafusion-expr-common = { workspace = true }
datafusion-functions = { workspace = true }
datafusion-functions-aggregate = { workspace = true }
datafusion-functions-nested = { workspace = true, optional = true }
datafusion-functions-table = { workspace = true }
datafusion-functions-window = { workspace = true }
datafusion-macros = { workspace = true }
datafusion-optimizer = { workspace = true }
datafusion-physical-expr = { workspace = true }
datafusion-physical-expr-common = { workspace = true }
datafusion-physical-optimizer = { workspace = true }
datafusion-physical-plan = { workspace = true }
datafusion-sql = { workspace = true }
flate2 = { version = "1.1.0", optional = true }
futures = { workspace = true }
<<<<<<< HEAD
glob = "0.3.0"
hex = "0.4"
=======
>>>>>>> eb62e287
itertools = { workspace = true }
log = { workspace = true }
object_store = { workspace = true }
parking_lot = { workspace = true }
parquet = { workspace = true, optional = true, default-features = true }
rand = { workspace = true }
regex = { workspace = true }
serde = { version = "1.0", default-features = false, features = ["derive"], optional = true }
sqlparser = { workspace = true }
tempfile = { workspace = true }
tokio = { workspace = true }
url = { workspace = true }
uuid = { version = "1.15", features = ["v4", "js"] }
xz2 = { version = "0.1", optional = true, features = ["static"] }
zstd = { version = "0.13", optional = true, default-features = false }
serde_json = "1.0.138"

[dev-dependencies]
async-trait = { workspace = true }
criterion = { workspace = true, features = ["async_tokio"] }
ctor = { workspace = true }
dashmap = "6.1.0"
datafusion-doc = { workspace = true }
datafusion-functions-window-common = { workspace = true }
datafusion-physical-optimizer = { workspace = true }
doc-comment = { workspace = true }
env_logger = { workspace = true }
paste = "^1.0"
rand = { workspace = true, features = ["small_rng"] }
rand_distr = "0.4.3"
regex = { workspace = true }
rstest = { workspace = true }
serde_json = { workspace = true }
sysinfo = "0.33.1"
test-utils = { path = "../../test-utils" }
tokio = { workspace = true, features = ["rt-multi-thread", "parking_lot", "fs"] }

[target.'cfg(not(target_os = "windows"))'.dev-dependencies]
nix = { version = "0.29.0", features = ["fs"] }

[[bench]]
harness = false
name = "aggregate_query_sql"

[[bench]]
harness = false
name = "csv_load"

[[bench]]
harness = false
name = "distinct_query_sql"

[[bench]]
harness = false
name = "sort_limit_query_sql"

[[bench]]
harness = false
name = "math_query_sql"

[[bench]]
harness = false
name = "filter_query_sql"

[[bench]]
harness = false
name = "struct_query_sql"

[[bench]]
harness = false
name = "window_query_sql"

[[bench]]
harness = false
name = "scalar"

[[bench]]
harness = false
name = "physical_plan"

[[bench]]
harness = false
name = "parquet_query_sql"
required-features = ["parquet"]

[[bench]]
harness = false
name = "sql_planner"

[[bench]]
harness = false
name = "sql_query_with_io"

[[bench]]
harness = false
name = "sort"

[[bench]]
harness = false
name = "topk_aggregate"

[[bench]]
harness = false
name = "map_query_sql"
required-features = ["nested_expressions"]

[[bench]]
harness = false
name = "dataframe"

[[bench]]
harness = false
name = "spm"<|MERGE_RESOLUTION|>--- conflicted
+++ resolved
@@ -126,11 +126,6 @@
 datafusion-sql = { workspace = true }
 flate2 = { version = "1.1.0", optional = true }
 futures = { workspace = true }
-<<<<<<< HEAD
-glob = "0.3.0"
-hex = "0.4"
-=======
->>>>>>> eb62e287
 itertools = { workspace = true }
 log = { workspace = true }
 object_store = { workspace = true }
